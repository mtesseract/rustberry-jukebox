use failure::Fallible;
use serde::Deserialize;
use signal_hook::{iterator::Signals, SIGINT};
use slog::{self, o, Drain};
use slog_async;
use slog_scope::{error, info, warn};
use slog_term;

<<<<<<< HEAD
mod gpio;

mod user_requests {
    use failure::Fallible;
    use serde::de::DeserializeOwned;
    use slog_scope::{error, info};
    use std::env;
    use std::fmt::Display;
    use std::io::BufRead;
    use std::sync::mpsc;
    use std::sync::mpsc::{Receiver, Sender};
    pub trait UserRequestTransmitterBackend<T: DeserializeOwned> {
        fn run(&self, tx: Sender<Option<T>>) -> Fallible<()>;
    }

    pub struct UserRequests<T>
    where
        T: Sync + Send + 'static,
    {
        rx: Receiver<Option<T>>,
    }

    pub struct UserRequestsTransmitter<
        T: DeserializeOwned + Display,
        TB: UserRequestTransmitterBackend<T>,
    > {
        backend: TB,
        first_req: Option<T>,
    }

    impl<T: Display + DeserializeOwned + Clone, TB: UserRequestTransmitterBackend<T>>
        UserRequestsTransmitter<T, TB>
    {
        pub fn new(backend: TB) -> Fallible<Self> {
            let first_req = match env::var("FIRST_REQUEST") {
                Ok(first_req) => match serde_json::from_str(&first_req) {
                    Ok(first_req) => Some(first_req),
                    Err(err) => {
                        error!(
                            "Failed to deserialize first request '{}': {}",
                            first_req, err
                        );
                        None
                    }
                },
                Err(env::VarError::NotPresent) => None,
                Err(err) => {
                    error!("Failed to retrieve FIRST_REQUEST: {}", err.to_string());
                    None
                }
            };
            Ok(UserRequestsTransmitter { backend, first_req })
        }

        pub fn run(&self, tx: Sender<Option<T>>) -> Fallible<()> {
            if let Some(ref first_req) = self.first_req {
                let first_req = (*first_req).clone();
                info!(
                    "Automatically transmitting first user request: {}",
                    &first_req
                );
                if let Err(err) = tx.send(Some(first_req.clone())) {
                    error!("Failed to transmit first request {}: {}", first_req, err);
                }
            }
            self.backend.run(tx)
        }
    }

    pub mod stdin {
        use super::*;

        pub struct UserRequestTransmitterStdin<T> {
            _phantom: Option<T>,
        }

        impl<T: DeserializeOwned + std::fmt::Debug> UserRequestTransmitterStdin<T> {
            pub fn new() -> Self {
                UserRequestTransmitterStdin { _phantom: None }
            }
        }

        impl<T: DeserializeOwned + PartialEq + Clone> UserRequestTransmitterBackend<T>
            for UserRequestTransmitterStdin<T>
        {
            fn run(&self, tx: Sender<Option<T>>) -> Fallible<()> {
                let mut last: Option<T> = None;

                let stdin = std::io::stdin();
                for line in stdin.lock().lines() {
                    if let Ok(ref line) = line {
                        let req = if line == "" {
                            None
                        } else {
                            Some(serde_json::from_str(line).unwrap())
                        };
                        if last != req {
                            tx.send(req.clone()).unwrap();
                        }
                        last = req;
                    }
                }

                panic!();
            }
        }
    }

    impl<T: DeserializeOwned + Clone + PartialEq + Sync + Send + 'static> UserRequests<T> {
        pub fn new<TX>(transmitter: UserRequestsTransmitter<T, TX>) -> Self
        where
            TX: Send + 'static + UserRequestTransmitterBackend<T>,
            T: DeserializeOwned + Display,
        {
            let (tx, rx): (Sender<Option<T>>, Receiver<Option<T>>) = mpsc::channel();
            std::thread::spawn(move || transmitter.run(tx));
            Self { rx }
        }
    }

    impl<T: Sync + Send + 'static> Iterator for UserRequests<T> {
        type Item = Option<T>;

        fn next(&mut self) -> Option<Self::Item> {
            match self.rx.recv() {
                Ok(next_item) => Some(next_item),
                Err(err) => {
                    error!(
                        "Failed to receive next user request from UserRequestsTransmitter: {}",
                        err
                    );
                    None
                }
            }
        }
    }
}

mod spotify_util {
    use failure::{Fail, Fallible};
    use hyper::header::AUTHORIZATION;
    use reqwest::Client;
    use serde::Deserialize;

    use crate::access_token_provider::AccessTokenProvider;

    #[derive(Debug, Clone, Deserialize)]
    pub struct Device {
        pub id: String,
        pub name: String,
        pub is_active: bool,
    }

    #[derive(Debug, Clone, Deserialize)]
    struct DevicesResponse {
        pub devices: Vec<Device>,
    }

    #[derive(Debug, Fail)]
    pub enum JukeboxError {
        #[fail(display = "Device not found: {}", device_name)]
        DeviceNotFound { device_name: String },
    }

    pub fn lookup_device_by_name(
        access_token_provider: &mut AccessTokenProvider,
        device_name: &str,
    ) -> Fallible<Device> {
        let http_client = Client::new();
        let access_token = access_token_provider.get_bearer_token().unwrap();
        let mut rsp = http_client
            .get("https://api.spotify.com/v1/me/player/devices")
            .header(AUTHORIZATION, &access_token)
            .send()?;
        let rsp: DevicesResponse = rsp.json()?;
        let opt_dev = rsp
            .devices
            .into_iter()
            .filter(|x| x.name == device_name)
            .next();
        match opt_dev {
            Some(dev) => Ok(dev),
            None => Err((JukeboxError::DeviceNotFound {
                device_name: device_name.clone().to_string(),
            })
            .into()),
        }
    }
}

mod spotify_play {

    use crate::access_token_provider::AccessTokenProvider;
    use failure::Fallible;
    use hyper::header::AUTHORIZATION;
    use reqwest::Client;
    use serde::Serialize;

    #[derive(Debug, Clone)]
    pub struct Player {
        device_id: String,
        access_token_provider: AccessTokenProvider,
        http_client: Client,
    }

    impl Drop for Player {
        fn drop(&mut self) {
            println!("Destroying Player, stopping music");
            let _ = self.stop_playback();
        }
    }

    #[derive(Debug, Clone, Serialize)]
    struct StartPlayback {
        uris: Vec<String>,
    }

    #[derive(Debug, Clone, Serialize)]
    struct TransferPlayback {
        play: bool,
        device_ids: Vec<String>,
        context_uri: String,
    }

    impl Player {
        pub fn new(access_token_provider: AccessTokenProvider, device_id: &str) -> Self {
            let http_client = Client::new();
            Player {
                device_id: device_id.clone().to_string(),
                access_token_provider,
                http_client,
            }
        }

        pub fn start_playback(&mut self, spotify_uri: &str) -> Fallible<()> {
            let access_token = self.access_token_provider.get_bearer_token().unwrap();
            let req = StartPlayback {
                uris: vec![spotify_uri.clone().to_string()],
            };
            let rsp = self
                .http_client
                .put("https://api.spotify.com/v1/me/player/play")
                .query(&[("device_id", &self.device_id)])
                .header(AUTHORIZATION, &access_token)
                .json(&req)
                .send()?;
            // dbg!(&rsp);
            // let body = rsp.text();
            // dbg!(&body);
            assert!(rsp.status().is_success());

            Ok(())
        }

        pub fn stop_playback(&mut self) -> Fallible<()> {
            let access_token = self.access_token_provider.get_bearer_token().unwrap();
            let rsp = self
                .http_client
                .put("https://api.spotify.com/v1/me/player/pause")
                .query(&[("device_id", &self.device_id)])
                .body("")
                .header(AUTHORIZATION, &access_token)
                .send()?;
            assert!(rsp.status().is_success());
            Ok(())
        }
    }
}

mod access_token_provider {

    use std::sync::{Arc, RwLock};
    use std::thread;

    use failure::Error;
    use gotham_derive::StateData;
    use slog_scope::{info, warn};

    use spotify_auth::request_fresh_token;

    #[derive(Debug, Clone, StateData)]
    pub struct AccessTokenProvider {
        client_id: String,
        client_secret: String,
        refresh_token: String,
        access_token: Arc<RwLock<Result<String, Error>>>,
    }

    fn token_refresh_thread(
        client_id: String,
        client_secret: String,
        refresh_token: String,
        access_token: Arc<RwLock<Result<String, Error>>>,
    ) {
        loop {
            {
                let token = request_fresh_token(&client_id, &client_secret, &refresh_token)
                    .map(|x| x.access_token);
                if let Ok(ref token) = token {
                    info!("Retrieved fresh access token"; "access_token" => token);
                } else {
                    warn!("Failed to retrieve access token");
                }
                let mut access_token_write = access_token.write().unwrap();
                *access_token_write = token;
            }
            thread::sleep(std::time::Duration::from_secs(600));
        }
        // error!("Token refresh thread terminated unexpectedly");
        // panic!()
    }

    impl AccessTokenProvider {
        pub fn get_token(&mut self) -> Option<String> {
            let access_token = self.access_token.read().unwrap();
            (*access_token).as_ref().ok().cloned()
        }
        pub fn get_bearer_token(&mut self) -> Option<String> {
            self.get_token().map(|token| format!("Bearer {}", &token))
        }

        pub fn new(
            client_id: &str,
            client_secret: &str,
            refresh_token: &str,
        ) -> AccessTokenProvider {
            let access_token = Arc::new(RwLock::new(Ok("fixme".to_string())));

            {
                let access_token_clone = Arc::clone(&access_token);
                let client_id = client_id.clone().to_string();
                let client_secret = client_secret.clone().to_string();
                let refresh_token = refresh_token.clone().to_string();

                thread::spawn(move || {
                    token_refresh_thread(
                        client_id,
                        client_secret,
                        refresh_token,
                        access_token_clone,
                    )
                });
            }

            AccessTokenProvider {
                client_id: client_id.clone().to_string(),
                client_secret: client_secret.clone().to_string(),
                refresh_token: refresh_token.clone().to_string(),
                access_token,
            }
        }
    }

    pub mod spotify_auth {
        use failure::Fallible;
        const TOKEN_REFRESH_URL: &str = "https://accounts.spotify.com/api/token";
        use base64;
        use reqwest::header::AUTHORIZATION;
        use serde::Deserialize;

        #[derive(Debug, Clone, Deserialize)]
        pub struct AuthResponse {
            pub access_token: String,
            pub token_type: String,
            pub scope: String,
            pub expires_in: i32,
            pub refresh_token: String,
        }

        #[derive(Debug, Clone, Deserialize)]
        pub struct RefreshTokenResponse {
            pub access_token: String,
            pub token_type: String,
            pub scope: String,
            pub expires_in: i32,
        }

        fn encode_client_id_and_secret(client_id: &str, client_secret: &str) -> String {
            let concat = format!("{}:{}", client_id, client_secret);
            let b64 = base64::encode(concat.as_bytes());
            b64
        }

        pub fn request_fresh_token(
            client_id: &str,
            client_secret: &str,
            refresh_token: &str,
        ) -> Fallible<RefreshTokenResponse> {
            let grant_type = "refresh_token";
            let client_id_and_secret = encode_client_id_and_secret(client_id, client_secret);
            let auth_token = format!("Basic {}", client_id_and_secret);
            let params = [("grant_type", grant_type), ("refresh_token", refresh_token)];

            let http_client = reqwest::Client::new();
            let mut res = http_client
                .post(TOKEN_REFRESH_URL)
                .header(AUTHORIZATION, auth_token)
                .form(&params)
                .send()?;
            let rsp_json: RefreshTokenResponse = res.json()?;
            Ok(rsp_json)
        }
    }
}

use serde::Deserialize;
=======
use rustberry::access_token_provider;
use rustberry::server;
use rustberry::spotify_play;
use rustberry::spotify_util;
use rustberry::user_requests::{self, UserRequest};
>>>>>>> d07dd2a1

#[derive(Deserialize, Debug)]
struct Config {
    refresh_token: String,
    client_id: String,
    client_secret: String,
    device_name: String,
}

fn run_application() -> Fallible<()> {
    info!("Rustberry/Spotify Starting.");

    let config = envy::from_env::<Config>()?;
    info!("Configuration"; o!("device_name" => &config.device_name));

    let mut access_token_provider = access_token_provider::AccessTokenProvider::new(
        &config.client_id,
        &config.client_secret,
        &config.refresh_token,
    );

    std::thread::sleep(std::time::Duration::from_secs(2));

    let _ = server::spawn(LOCAL_SERVER_PORT, access_token_provider.clone());

    let device = loop {
        match spotify_util::lookup_device_by_name(&mut access_token_provider, &config.device_name) {
            // Err(JukeboxError::DeviceNotFound {..}) => {
            //     println!("Device '{}' not found, waiting", "fixme");
            //     std::thread::sleep(std::time::Duration::from_secs(2));
            // }
            Err(err) => {
                warn!("Failed to lookup device: {}", err.to_string());
                std::thread::sleep(std::time::Duration::from_secs(5));
            }
            Ok(device) => {
                break device;
            }
        }
    };

    info!("Looked up device ID"; o!("device_id" => &device.id));

    let mut player = spotify_play::Player::new(access_token_provider, &device.id);
    info!("Initialized Player");

    {
        let signals = Signals::new(&[SIGINT])?;
        let mut player_clone = player.clone();
        std::thread::spawn(move || {
            let _ = signals.into_iter().next();
            info!("Received signal SIGINT, exiting");
            let _ = player_clone.stop_playback();
            std::process::exit(0);
        });
    }

    let transmitter_backend = user_requests::rfid::UserRequestTransmitterRfid::new()
        .expect("Failed to initialize backend");

    let transmitter = user_requests::UserRequestsTransmitter::new(transmitter_backend)
        .expect("Failed to create UserRequestsTransmitter");

    let user_requests_producer: user_requests::UserRequests<UserRequest> =
        user_requests::UserRequests::new(transmitter);
    user_requests_producer.for_each(|req| match req {
        Some(req) => {
            let res = match req {
                UserRequest::SpotifyUri(uri) => player.start_playback(&uri),
            };
            match res {
                Ok(_) => {
                    info!("Started playback");
                }
                Err(err) => {
                    error!("Failed to start playback: {}", err);
                }
            }
        }
        None => {
            info!("Stopping playback");
            match player.stop_playback() {
                Ok(_) => {
                    info!("Stopped playback");
                }
                Err(err) => {
                    error!("Failed to stop playback: {}", err);
                }
            }
        }
    });

    Ok(())
}

fn main() -> Fallible<()> {
    let decorator = slog_term::TermDecorator::new().build();
    let drain = slog_term::FullFormat::new(decorator).build().fuse();
    let drain = slog_async::Async::new(drain).build().fuse();
    let logger = slog::Logger::root(drain, o!());
    let _guard = slog_scope::set_global_logger(logger);

    slog_scope::scope(&slog_scope::logger().new(o!()), || run_application())
}

const LOCAL_SERVER_PORT: u32 = 8000;<|MERGE_RESOLUTION|>--- conflicted
+++ resolved
@@ -6,420 +6,12 @@
 use slog_scope::{error, info, warn};
 use slog_term;
 
-<<<<<<< HEAD
-mod gpio;
-
-mod user_requests {
-    use failure::Fallible;
-    use serde::de::DeserializeOwned;
-    use slog_scope::{error, info};
-    use std::env;
-    use std::fmt::Display;
-    use std::io::BufRead;
-    use std::sync::mpsc;
-    use std::sync::mpsc::{Receiver, Sender};
-    pub trait UserRequestTransmitterBackend<T: DeserializeOwned> {
-        fn run(&self, tx: Sender<Option<T>>) -> Fallible<()>;
-    }
-
-    pub struct UserRequests<T>
-    where
-        T: Sync + Send + 'static,
-    {
-        rx: Receiver<Option<T>>,
-    }
-
-    pub struct UserRequestsTransmitter<
-        T: DeserializeOwned + Display,
-        TB: UserRequestTransmitterBackend<T>,
-    > {
-        backend: TB,
-        first_req: Option<T>,
-    }
-
-    impl<T: Display + DeserializeOwned + Clone, TB: UserRequestTransmitterBackend<T>>
-        UserRequestsTransmitter<T, TB>
-    {
-        pub fn new(backend: TB) -> Fallible<Self> {
-            let first_req = match env::var("FIRST_REQUEST") {
-                Ok(first_req) => match serde_json::from_str(&first_req) {
-                    Ok(first_req) => Some(first_req),
-                    Err(err) => {
-                        error!(
-                            "Failed to deserialize first request '{}': {}",
-                            first_req, err
-                        );
-                        None
-                    }
-                },
-                Err(env::VarError::NotPresent) => None,
-                Err(err) => {
-                    error!("Failed to retrieve FIRST_REQUEST: {}", err.to_string());
-                    None
-                }
-            };
-            Ok(UserRequestsTransmitter { backend, first_req })
-        }
-
-        pub fn run(&self, tx: Sender<Option<T>>) -> Fallible<()> {
-            if let Some(ref first_req) = self.first_req {
-                let first_req = (*first_req).clone();
-                info!(
-                    "Automatically transmitting first user request: {}",
-                    &first_req
-                );
-                if let Err(err) = tx.send(Some(first_req.clone())) {
-                    error!("Failed to transmit first request {}: {}", first_req, err);
-                }
-            }
-            self.backend.run(tx)
-        }
-    }
-
-    pub mod stdin {
-        use super::*;
-
-        pub struct UserRequestTransmitterStdin<T> {
-            _phantom: Option<T>,
-        }
-
-        impl<T: DeserializeOwned + std::fmt::Debug> UserRequestTransmitterStdin<T> {
-            pub fn new() -> Self {
-                UserRequestTransmitterStdin { _phantom: None }
-            }
-        }
-
-        impl<T: DeserializeOwned + PartialEq + Clone> UserRequestTransmitterBackend<T>
-            for UserRequestTransmitterStdin<T>
-        {
-            fn run(&self, tx: Sender<Option<T>>) -> Fallible<()> {
-                let mut last: Option<T> = None;
-
-                let stdin = std::io::stdin();
-                for line in stdin.lock().lines() {
-                    if let Ok(ref line) = line {
-                        let req = if line == "" {
-                            None
-                        } else {
-                            Some(serde_json::from_str(line).unwrap())
-                        };
-                        if last != req {
-                            tx.send(req.clone()).unwrap();
-                        }
-                        last = req;
-                    }
-                }
-
-                panic!();
-            }
-        }
-    }
-
-    impl<T: DeserializeOwned + Clone + PartialEq + Sync + Send + 'static> UserRequests<T> {
-        pub fn new<TX>(transmitter: UserRequestsTransmitter<T, TX>) -> Self
-        where
-            TX: Send + 'static + UserRequestTransmitterBackend<T>,
-            T: DeserializeOwned + Display,
-        {
-            let (tx, rx): (Sender<Option<T>>, Receiver<Option<T>>) = mpsc::channel();
-            std::thread::spawn(move || transmitter.run(tx));
-            Self { rx }
-        }
-    }
-
-    impl<T: Sync + Send + 'static> Iterator for UserRequests<T> {
-        type Item = Option<T>;
-
-        fn next(&mut self) -> Option<Self::Item> {
-            match self.rx.recv() {
-                Ok(next_item) => Some(next_item),
-                Err(err) => {
-                    error!(
-                        "Failed to receive next user request from UserRequestsTransmitter: {}",
-                        err
-                    );
-                    None
-                }
-            }
-        }
-    }
-}
-
-mod spotify_util {
-    use failure::{Fail, Fallible};
-    use hyper::header::AUTHORIZATION;
-    use reqwest::Client;
-    use serde::Deserialize;
-
-    use crate::access_token_provider::AccessTokenProvider;
-
-    #[derive(Debug, Clone, Deserialize)]
-    pub struct Device {
-        pub id: String,
-        pub name: String,
-        pub is_active: bool,
-    }
-
-    #[derive(Debug, Clone, Deserialize)]
-    struct DevicesResponse {
-        pub devices: Vec<Device>,
-    }
-
-    #[derive(Debug, Fail)]
-    pub enum JukeboxError {
-        #[fail(display = "Device not found: {}", device_name)]
-        DeviceNotFound { device_name: String },
-    }
-
-    pub fn lookup_device_by_name(
-        access_token_provider: &mut AccessTokenProvider,
-        device_name: &str,
-    ) -> Fallible<Device> {
-        let http_client = Client::new();
-        let access_token = access_token_provider.get_bearer_token().unwrap();
-        let mut rsp = http_client
-            .get("https://api.spotify.com/v1/me/player/devices")
-            .header(AUTHORIZATION, &access_token)
-            .send()?;
-        let rsp: DevicesResponse = rsp.json()?;
-        let opt_dev = rsp
-            .devices
-            .into_iter()
-            .filter(|x| x.name == device_name)
-            .next();
-        match opt_dev {
-            Some(dev) => Ok(dev),
-            None => Err((JukeboxError::DeviceNotFound {
-                device_name: device_name.clone().to_string(),
-            })
-            .into()),
-        }
-    }
-}
-
-mod spotify_play {
-
-    use crate::access_token_provider::AccessTokenProvider;
-    use failure::Fallible;
-    use hyper::header::AUTHORIZATION;
-    use reqwest::Client;
-    use serde::Serialize;
-
-    #[derive(Debug, Clone)]
-    pub struct Player {
-        device_id: String,
-        access_token_provider: AccessTokenProvider,
-        http_client: Client,
-    }
-
-    impl Drop for Player {
-        fn drop(&mut self) {
-            println!("Destroying Player, stopping music");
-            let _ = self.stop_playback();
-        }
-    }
-
-    #[derive(Debug, Clone, Serialize)]
-    struct StartPlayback {
-        uris: Vec<String>,
-    }
-
-    #[derive(Debug, Clone, Serialize)]
-    struct TransferPlayback {
-        play: bool,
-        device_ids: Vec<String>,
-        context_uri: String,
-    }
-
-    impl Player {
-        pub fn new(access_token_provider: AccessTokenProvider, device_id: &str) -> Self {
-            let http_client = Client::new();
-            Player {
-                device_id: device_id.clone().to_string(),
-                access_token_provider,
-                http_client,
-            }
-        }
-
-        pub fn start_playback(&mut self, spotify_uri: &str) -> Fallible<()> {
-            let access_token = self.access_token_provider.get_bearer_token().unwrap();
-            let req = StartPlayback {
-                uris: vec![spotify_uri.clone().to_string()],
-            };
-            let rsp = self
-                .http_client
-                .put("https://api.spotify.com/v1/me/player/play")
-                .query(&[("device_id", &self.device_id)])
-                .header(AUTHORIZATION, &access_token)
-                .json(&req)
-                .send()?;
-            // dbg!(&rsp);
-            // let body = rsp.text();
-            // dbg!(&body);
-            assert!(rsp.status().is_success());
-
-            Ok(())
-        }
-
-        pub fn stop_playback(&mut self) -> Fallible<()> {
-            let access_token = self.access_token_provider.get_bearer_token().unwrap();
-            let rsp = self
-                .http_client
-                .put("https://api.spotify.com/v1/me/player/pause")
-                .query(&[("device_id", &self.device_id)])
-                .body("")
-                .header(AUTHORIZATION, &access_token)
-                .send()?;
-            assert!(rsp.status().is_success());
-            Ok(())
-        }
-    }
-}
-
-mod access_token_provider {
-
-    use std::sync::{Arc, RwLock};
-    use std::thread;
-
-    use failure::Error;
-    use gotham_derive::StateData;
-    use slog_scope::{info, warn};
-
-    use spotify_auth::request_fresh_token;
-
-    #[derive(Debug, Clone, StateData)]
-    pub struct AccessTokenProvider {
-        client_id: String,
-        client_secret: String,
-        refresh_token: String,
-        access_token: Arc<RwLock<Result<String, Error>>>,
-    }
-
-    fn token_refresh_thread(
-        client_id: String,
-        client_secret: String,
-        refresh_token: String,
-        access_token: Arc<RwLock<Result<String, Error>>>,
-    ) {
-        loop {
-            {
-                let token = request_fresh_token(&client_id, &client_secret, &refresh_token)
-                    .map(|x| x.access_token);
-                if let Ok(ref token) = token {
-                    info!("Retrieved fresh access token"; "access_token" => token);
-                } else {
-                    warn!("Failed to retrieve access token");
-                }
-                let mut access_token_write = access_token.write().unwrap();
-                *access_token_write = token;
-            }
-            thread::sleep(std::time::Duration::from_secs(600));
-        }
-        // error!("Token refresh thread terminated unexpectedly");
-        // panic!()
-    }
-
-    impl AccessTokenProvider {
-        pub fn get_token(&mut self) -> Option<String> {
-            let access_token = self.access_token.read().unwrap();
-            (*access_token).as_ref().ok().cloned()
-        }
-        pub fn get_bearer_token(&mut self) -> Option<String> {
-            self.get_token().map(|token| format!("Bearer {}", &token))
-        }
-
-        pub fn new(
-            client_id: &str,
-            client_secret: &str,
-            refresh_token: &str,
-        ) -> AccessTokenProvider {
-            let access_token = Arc::new(RwLock::new(Ok("fixme".to_string())));
-
-            {
-                let access_token_clone = Arc::clone(&access_token);
-                let client_id = client_id.clone().to_string();
-                let client_secret = client_secret.clone().to_string();
-                let refresh_token = refresh_token.clone().to_string();
-
-                thread::spawn(move || {
-                    token_refresh_thread(
-                        client_id,
-                        client_secret,
-                        refresh_token,
-                        access_token_clone,
-                    )
-                });
-            }
-
-            AccessTokenProvider {
-                client_id: client_id.clone().to_string(),
-                client_secret: client_secret.clone().to_string(),
-                refresh_token: refresh_token.clone().to_string(),
-                access_token,
-            }
-        }
-    }
-
-    pub mod spotify_auth {
-        use failure::Fallible;
-        const TOKEN_REFRESH_URL: &str = "https://accounts.spotify.com/api/token";
-        use base64;
-        use reqwest::header::AUTHORIZATION;
-        use serde::Deserialize;
-
-        #[derive(Debug, Clone, Deserialize)]
-        pub struct AuthResponse {
-            pub access_token: String,
-            pub token_type: String,
-            pub scope: String,
-            pub expires_in: i32,
-            pub refresh_token: String,
-        }
-
-        #[derive(Debug, Clone, Deserialize)]
-        pub struct RefreshTokenResponse {
-            pub access_token: String,
-            pub token_type: String,
-            pub scope: String,
-            pub expires_in: i32,
-        }
-
-        fn encode_client_id_and_secret(client_id: &str, client_secret: &str) -> String {
-            let concat = format!("{}:{}", client_id, client_secret);
-            let b64 = base64::encode(concat.as_bytes());
-            b64
-        }
-
-        pub fn request_fresh_token(
-            client_id: &str,
-            client_secret: &str,
-            refresh_token: &str,
-        ) -> Fallible<RefreshTokenResponse> {
-            let grant_type = "refresh_token";
-            let client_id_and_secret = encode_client_id_and_secret(client_id, client_secret);
-            let auth_token = format!("Basic {}", client_id_and_secret);
-            let params = [("grant_type", grant_type), ("refresh_token", refresh_token)];
-
-            let http_client = reqwest::Client::new();
-            let mut res = http_client
-                .post(TOKEN_REFRESH_URL)
-                .header(AUTHORIZATION, auth_token)
-                .form(&params)
-                .send()?;
-            let rsp_json: RefreshTokenResponse = res.json()?;
-            Ok(rsp_json)
-        }
-    }
-}
-
-use serde::Deserialize;
-=======
 use rustberry::access_token_provider;
+use rustberry::gpio;
 use rustberry::server;
 use rustberry::spotify_play;
 use rustberry::spotify_util;
 use rustberry::user_requests::{self, UserRequest};
->>>>>>> d07dd2a1
 
 #[derive(Deserialize, Debug)]
 struct Config {

--- conflicted
+++ resolved
@@ -1,9 +1,6 @@
 pub mod access_token_provider;
 pub mod button_controller;
-<<<<<<< HEAD
-=======
 pub mod led_controller;
->>>>>>> 9018c4be
 pub mod playback_requests;
 pub mod rfid;
 pub mod spotify_play;

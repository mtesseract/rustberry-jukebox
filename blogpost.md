--- conflicted
+++ resolved
@@ -177,14 +177,6 @@
 * A single physical button for switching the box on and shutting it down.
 * Stable RFID tag reading via the RC522 reader.
 * A status LED indicating that the box is running.
-<<<<<<< HEAD
-* A status LED for indicating that it is in playback mode (i.e. an RFID tag is near the RFID reader).
-
-
-## Cross Compilation
-
-I am currently developing on Darwin/x86_64, but the Raspberry Pi runs Linux/ARMv7.
-=======
 * A status LED for indicating that it is in playback mode (i.e. an RFID tag is
   near the RFID reader).
 
@@ -218,4 +210,8 @@
 which is configured as output and controlled in software.
 
 ## Result
->>>>>>> e734b7e8
+
+
+## Cross Compilation
+
+I am currently developing on Darwin/x86_64, but the Raspberry Pi runs Linux/ARMv7.